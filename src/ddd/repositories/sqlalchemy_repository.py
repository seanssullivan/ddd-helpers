--- conflicted
+++ resolved
@@ -2,11 +2,7 @@
 
 # Standard Library Imports
 import abc
-<<<<<<< HEAD
-=======
-import importlib
 from typing import Any
->>>>>>> 568c1a15
 from typing import TYPE_CHECKING
 
 # Local Imports
